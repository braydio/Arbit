--- conflicted
+++ resolved
@@ -9,7 +9,6 @@
 from tests.alpaca_mocks import MockDataStream, MockHistClient, MockTradingClient
 
 
-<<<<<<< HEAD
 class DummyStream:
     """Minimal Alpaca websocket stub."""
 
@@ -44,23 +43,13 @@
     monkeypatch.setattr(aa, "TradingClient", DummyClient)
     monkeypatch.setattr(aa, "CryptoHistoricalDataClient", DummyClient)
     monkeypatch.setattr(aa, "CryptoDataStream", DummyStream)
-=======
-def test_orderbook_stream_reconnects(monkeypatch) -> None:
-    """Alpaca stream yields multiple symbols and survives disconnects."""
-
-    import arbit.adapters.alpaca_adapter as aa
-
-    monkeypatch.setattr(aa, "TradingClient", MockTradingClient)
-    monkeypatch.setattr(aa, "CryptoHistoricalDataClient", MockHistClient)
-    monkeypatch.setattr(aa, "CryptoDataStream", MockDataStream)
->>>>>>> a607fcc1
     monkeypatch.setattr(
         aa,
         "settings",
         SimpleNamespace(alpaca_base_url="", alpaca_map_usdt_to_usd=False),
     )
     monkeypatch.setattr(aa, "creds_for", lambda ex: ("k", "s"))
-<<<<<<< HEAD
+
     adapter = aa.AlpacaAdapter()
 
     async def run() -> None:
@@ -115,27 +104,6 @@
         sym, _ = await asyncio.wait_for(anext(stream), timeout=0.1)
         assert sym == "BTC/USDT"
         await stream.aclose()
-=======
-
-    # two runs emitting different symbols before stopping
-    from types import SimpleNamespace as SN
-
-    MockDataStream.updates_runs = [
-        [SN(symbol="BTC/USD", bids=[], asks=[])],
-        [SN(symbol="ETH/USD", bids=[], asks=[])],
-    ]
-    adapter = aa.AlpacaAdapter()
-
-    async def run():
-        gen = adapter.orderbook_stream(
-            ["BTC/USD", "ETH/USD"], depth=1, reconnect_delay=0
-        )
-        sym1, _ = await anext(gen)
-        sym2, _ = await anext(gen)
-        await gen.aclose()
-        assert {sym1, sym2} == {"BTC/USD", "ETH/USD"}
-        assert len(MockDataStream.instances) >= 2
->>>>>>> a607fcc1
 
     asyncio.run(run())
 
