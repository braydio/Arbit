--- conflicted
+++ resolved
@@ -13,16 +13,8 @@
 
 import ccxt
 
-<<<<<<< HEAD
 from arbit.adapters.base import ExchangeAdapter
-=======
-try:  # pragma: no cover - optional dependency
-    import ccxt.pro as ccxtpro
-except Exception:  # pragma: no cover - websockets optional
-    ccxtpro = None
 
-from arbit.adapters.base import ExchangeAdapter, OrderSpec
->>>>>>> b83d3cf6
 from arbit.config import creds_for, settings
 from arbit.models import Fill, OrderSpec
 
@@ -49,21 +41,8 @@
         if key is None or secret is None:
             key, secret = creds_for(ex_id)
         cls = getattr(ccxt, ex_id)
-<<<<<<< HEAD
         self.ex = cls({"apiKey": key, "secret": secret, "enableRateLimit": True})
         self.client = self.ex
-=======
-        self.ex = cls({"apiKey": key, "secret": sec, "enableRateLimit": True})
-        self.ex_ws = None
-        if ccxtpro is not None:
-            try:  # pragma: no cover - depends on optional lib
-                ws_cls = getattr(ccxtpro, ex_id)
-                self.ex_ws = ws_cls(
-                    {"apiKey": key, "secret": sec, "enableRateLimit": True}
-                )
-            except AttributeError:
-                self.ex_ws = None
->>>>>>> b83d3cf6
         if ex_id == "alpaca" and settings.alpaca_base_url:
             # Some venues like Alpaca use non-ccxt defaults; allow override.
             api_urls = self.ex.urls.get("api")
@@ -140,7 +119,6 @@
         b = self.ex.fetch_balance()
         return {k: float(v) for k, v in b.get("total", {}).items() if float(v or 0) > 0}
 
-<<<<<<< HEAD
     # Additional convenience methods expected by tests ----------------------------------------
     def cancel_order(self, order_id: str, symbol: str) -> None:
         """Cancel order *order_id* for *symbol* on the exchange."""
@@ -150,58 +128,4 @@
     def fetch_balance(self, asset: str) -> float:
         """Return free balance for *asset*."""
 
-        return float(self.ex.fetch_balance().get("free", {}).get(asset, 0.0))
-=======
-    async def orderbook_stream(
-        self,
-        symbols: Iterable[str],
-        depth: int = 10,
-        poll_interval: float = 1.0,
-    ) -> AsyncGenerator[tuple[str, dict], None]:
-        """Yield order book updates for ``symbols``.
-
-        When a websocket client is available, ``ccxt.pro``'s
-        ``watch_order_book`` coroutine is used.  Each symbol is subscribed
-        concurrently so that a silent or slow book does not block others.
-        Otherwise, order books are polled via the REST ``fetch_order_book``
-        endpoint using :func:`asyncio.to_thread` to avoid blocking the event
-        loop.
-
-        Parameters
-        ----------
-        symbols:
-            Symbols to monitor for order book updates.
-        depth:
-            Maximum number of levels to request per book.
-        poll_interval:
-            Delay between REST polling cycles when websockets are unavailable.
-        """
-
-        syms = list(symbols)
-        if self.ex_ws is not None and hasattr(self.ex_ws, "watch_order_book"):
-            tasks: dict[asyncio.Task, str] = {
-                asyncio.create_task(self.ex_ws.watch_order_book(sym, depth)): sym
-                for sym in syms
-            }
-            while True:
-                done, _ = await asyncio.wait(
-                    tasks.keys(), return_when=asyncio.FIRST_COMPLETED
-                )
-                for t in done:
-                    sym = tasks.pop(t)
-                    ob = t.result()
-                    yield sym, ob
-                    tasks[
-                        asyncio.create_task(self.ex_ws.watch_order_book(sym, depth))
-                    ] = sym
-        else:
-            while True:
-                for sym in syms:
-                    ob = await asyncio.to_thread(self.fetch_orderbook, sym, depth)
-                    yield sym, ob
-                await asyncio.sleep(poll_interval)
-
-
-# Backwards compatibility for older tests expecting ``CCXTAdapter``
-CCXTAdapter = CcxtAdapter
->>>>>>> b83d3cf6
+        return float(self.ex.fetch_balance().get("free", {}).get(asset, 0.0))