--- conflicted
+++ resolved
@@ -209,7 +209,6 @@
     ) -> AsyncGenerator[tuple[str, dict], None]:
         """Yield ``(symbol, order_book)`` updates for *symbols*.
 
-<<<<<<< HEAD
         Uses a websocket client if ``self.ex_ws`` is available. Each watched
         symbol maintains its own persistent :class:`asyncio.Task` so that
         updates for quiet markets do not interrupt active ones. When the
@@ -221,22 +220,10 @@
         last_ts: dict[str, float] = {}
         venue = getattr(self.ex, "id", "unknown")
         logger = logging.getLogger("arbit")
-=======
-        Uses a websocket client if ``self.ex_ws`` is available, keeping a
-        dedicated watcher per symbol so quiet books do not interrupt active
-        feeds. When websocket support is missing, polling REST with
-        ``poll_interval`` seconds between cycles is used instead.
-        """
-        symbols = list(symbols)
-        last_ts: dict[str, float] = {}
-        venue = getattr(self.ex, "id", "unknown")
-        loop = asyncio.get_running_loop()
->>>>>>> 8005fd11
 
         if getattr(self, "ex_ws", None):
             logger = logging.getLogger("arbit")
             tasks_by_sym: dict[str, asyncio.Task] = {}
-<<<<<<< HEAD
             ws_failed = False
             try:
                 while True:
@@ -259,27 +246,12 @@
 
                     done, _ = await asyncio.wait(
                         set(tasks_by_sym.values()),
-=======
-            task_to_sym: dict[asyncio.Task, str] = {}
-            ws_failed = False
-
-            try:
-                for sym in symbols:
-                    task = asyncio.create_task(self.ex_ws.watch_order_book(sym, depth))
-                    tasks_by_sym[sym] = task
-                    task_to_sym[task] = sym
-
-                # Maintain a dedicated task per symbol so quiet markets do not reset
-                # other watchers when one book updates.
-                while tasks_by_sym and not ws_failed:
-                    done, _ = await asyncio.wait(
-                        list(tasks_by_sym.values()),
->>>>>>> 8005fd11
+
                         return_when=asyncio.FIRST_COMPLETED,
                     )
 
                     for task in done:
-<<<<<<< HEAD
+
                         sym = next(
                             (s for s, t in tasks_by_sym.items() if t is task),
                             None,
@@ -294,30 +266,7 @@
                             logger.warning("ws watch_order_book error %s: %s", sym, exc)
                             ob = {"bids": [], "asks": [], "error": str(exc)}
 
-=======
-                        sym = task_to_sym.pop(task, None)
-                        if sym is None:
-                            continue
-                        tasks_by_sym.pop(sym, None)
-
-                        if task.cancelled():
-                            continue
-
-                        try:
-                            ob = task.result()
-                        except asyncio.CancelledError:  # pragma: no cover - defensive
-                            raise
-                        except Exception as exc:
-                            logger.warning(
-                                "ws watch_order_book error venue=%s symbol=%s: %s",
-                                venue,
-                                sym,
-                                exc,
-                            )
-                            ob = {"bids": [], "asks": [], "error": str(exc)}
-
-                        now = loop.time()
->>>>>>> 8005fd11
+
                         prev = last_ts.get(sym)
                         now = loop.time()
                         if prev is not None:
@@ -332,7 +281,7 @@
                         last_ts[sym] = now
 
                         try:
-<<<<<<< HEAD
+
                             tasks_by_sym[sym] = asyncio.create_task(
                                 self.ex_ws.watch_order_book(sym, depth)
                             )
@@ -344,31 +293,13 @@
                             raise
 
                         yield sym, ob
-=======
-                            new_task = asyncio.create_task(
-                                self.ex_ws.watch_order_book(sym, depth)
-                            )
-                            tasks_by_sym[sym] = new_task
-                            task_to_sym[new_task] = sym
-                        except Exception as exc:
-                            logger.error(
-                                "ws watch_order_book restart failed venue=%s symbol=%s: %s",
-                                venue,
-                                sym,
-                                exc,
-                            )
-                            ws_failed = True
-                            break
->>>>>>> 8005fd11
+
             except asyncio.CancelledError:
                 raise
             except Exception as exc:
                 ws_failed = True
-<<<<<<< HEAD
+
                 logger.warning("ws orderbook stream falling back to REST: %s", exc)
-=======
-                logger.error("ws orderbook stream failure venue=%s: %s", venue, exc)
->>>>>>> 8005fd11
             finally:
                 try:
                     for task in list(tasks_by_sym.values()):
