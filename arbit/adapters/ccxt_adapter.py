--- conflicted
+++ resolved
@@ -258,14 +258,12 @@
                                 logger.error(
                                     "ws watch_order_book setup failed %s: %s", sym, exc
                                 )
-<<<<<<< HEAD
+
 
                                 break
 
                     if ws_failed:
                         break
-=======
->>>>>>> 06d5f83c
 
                     if not tasks_by_sym:
                         break
@@ -327,11 +325,8 @@
                                     sym,
                                     exc,
                                 )
-<<<<<<< HEAD
 
                                 break
-=======
->>>>>>> 06d5f83c
 
                         yield sym, ob
 
