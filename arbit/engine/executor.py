--- conflicted
+++ resolved
@@ -1,15 +1,10 @@
-<<<<<<< HEAD
+
 """Utilities for executing triangular arbitrage cycles."""
-=======
-"""Execution helpers for triangular arbitrage strategies."""
->>>>>>> 86b2cfce
 
 from arbit.adapters.base import ExchangeAdapter, OrderSpec
 from arbit.engine.triangle import Triangle, top, net_edge, size_from_depth
 from arbit.config import settings
 
-
-<<<<<<< HEAD
 def try_triangle(
     adapter: ExchangeAdapter,
     tri: Triangle,
@@ -33,22 +28,6 @@
     obAB = books.get(tri.AB, {"bids": [], "asks": []})
     obBC = books.get(tri.BC, {"bids": [], "asks": []})
     obAC = books.get(tri.AC, {"bids": [], "asks": []})
-=======
-def try_tri(adapter: ExchangeAdapter, tri: Triangle):
-    """Attempt to execute a triangular arbitrage cycle.
-
-    Args:
-        adapter: Exchange interface used for market data and order placement.
-        tri:     The trading triangle to evaluate.
-
-    Returns:
-        A dictionary with fill information when profitable, otherwise ``None``.
-    """
-
-    obAB = adapter.fetch_orderbook(tri.AB, 10)
-    obBC = adapter.fetch_orderbook(tri.BC, 10)
-    obAC = adapter.fetch_orderbook(tri.AC, 10)
->>>>>>> 86b2cfce
 
     levelsAB = [(b[0], a[0]) for b, a in zip(obAB.get("bids", []), obAB.get("asks", []))]
     levelsBC = [(b[0], a[0]) for b, a in zip(obBC.get("bids", []), obBC.get("asks", []))]
