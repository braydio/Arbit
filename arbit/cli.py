--- conflicted
+++ resolved
@@ -12,13 +12,8 @@
 from arbit import try_triangle
 from arbit.adapters.ccxt_adapter import CcxtAdapter
 from arbit.config import settings
-<<<<<<< HEAD
 from arbit.metrics.exporter import arb_cycles, pnl_gross
 from arbit.metrics.exporter import start as start_metrics_server
-=======
-from arbit.engine.executor import try_triangle
-from arbit.metrics.exporter import ORDERS_TOTAL, PROFIT_TOTAL, start_metrics_server
->>>>>>> 43704e23
 from arbit.models import Triangle
 from arbit.persistence.db import init_db, insert_triangle
 
@@ -79,16 +74,13 @@
 @app.command()
 def live(venue: str = "alpaca"):
     """Continuously scan for profitable triangles and execute trades."""
-<<<<<<< HEAD
     a = _build_adapter(venue, settings)
     start_metrics_server(settings.prom_port)
     conn = init_db(settings.sqlite_path)
     for tri in TRIS:
         insert_triangle(conn, tri)
-=======
     a = make(venue)
     start_metrics_server(settings.prom_port)
->>>>>>> 43704e23
     log.info(f"live@{venue} dry_run={settings.dry_run}")
     while True:
         for tri in TRIS:
