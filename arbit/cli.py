"""Command line interface utilities.

This module exposes Typer-based commands for interacting with the
arbitrage engine.  Helper functions for metrics and persistence are
imported here so tests can easily monkeypatch them.
"""

import json
import logging
import sys
import time
import urllib.error
import urllib.request

import typer
from arbit import try_triangle
from arbit.adapters.ccxt_adapter import CcxtAdapter
from arbit.config import settings
from arbit.metrics.exporter import (
    CYCLE_LATENCY,
    ERRORS_TOTAL,
    FILLS_TOTAL,
    ORDERS_TOTAL,
    PROFIT_TOTAL,
    SKIPS_TOTAL,
    start_metrics_server,
)
from arbit.models import Fill, Triangle
from arbit.persistence.db import init_db, insert_fill, insert_triangle


class CLIApp(typer.Typer):
    """Custom Typer application that prints usage on bad invocation."""

    def main(self, args: list[str] | None = None):
        """Run the CLI with *args*, handling help flags and bad input.

        Parameters
        ----------
        args:
            Optional list of command-line arguments.  Defaults to
            ``sys.argv[1:]`` when not provided.

        The method detects ``--help`` and ``--help-verbose`` flags before
        delegating to Typer's normal processing.  ``--help`` prints a short
        summary of available commands while ``--help-verbose`` provides a
        more detailed reference including flags and sample output.
        """

        if args is None:
            args = sys.argv[1:]

        if args and args[0] == "--help-verbose":
            self._print_verbose_help()
            raise SystemExit(0)

        if args and args[0] == "--help":
            self._print_basic_help()
            raise SystemExit(0)

        if not args or args[0] not in self.commands:
            typer.echo("Usage: arbit.cli [COMMAND]")
            if self.commands:
                typer.echo("Commands:")
                for name in sorted(self.commands):
                    typer.echo(f"  {name.replace('_', ':')}")
            raise SystemExit(0 if not args else 1)
        return super().main(args)

    # ------------------------------------------------------------------
    def _print_basic_help(self) -> None:
        """Print a short summary of available commands."""

        typer.echo("Available commands:")
        for name, command in sorted(self.commands.items()):
            desc = (command.callback.__doc__ or "").strip().splitlines()[0]
            typer.echo(f"  {name.replace('_', ':'):<12} {desc}")

    # ------------------------------------------------------------------
    def _print_verbose_help(self) -> None:
        """Print detailed command reference with flags and examples."""

        typer.echo("Command reference:\n")

        typer.echo(
            "keys:check\n"
            "  Validate exchange credentials by fetching a sample order book.\n"
            "  Sample output:\n"
            "    [alpaca] markets=123 BTC/USDT 60000/60010\n"
        )

        typer.echo(
            "fitness\n"
            "  Monitor order books to gauge spread without trading.\n"
            "  Flags:\n"
            "    --venue TEXT   Exchange to query (default: alpaca)\n"
            "    --secs INTEGER Seconds to run (default: 20)\n"
            "  Sample output:\n"
            "    alpaca ETH/USDT spread=10.0 bps\n"
        )

        typer.echo(
            "live\n"
            "  Continuously scan for profitable triangles and execute trades.\n"
            "  Flags:\n"
            "    --venue TEXT   Exchange to trade on (default: alpaca)\n"
            "  Sample output:\n"
            "    alpaca ETH/BTC net=0.5% PnL=0.10 USDT\n"
        )


app = CLIApp()
log = logging.getLogger("arbit")
logging.basicConfig(level=settings.log_level)


def _triangles_for(venue: str) -> list[Triangle]:
    data = getattr(settings, "triangles_by_venue", {}) or {}
    triples = data.get(venue)
    if not triples:
        # Fallback defaults if config missing or tests stub settings
        triples = [
<<<<<<< HEAD
            ["ETH/USDT", "BTC/ETH", "BTC/USDT"],
            ["ETH/USDC", "BTC/ETH", "BTC/USDC"],
=======
            ["ETH/USDT", "ETH/BTC", "BTC/USDT"],
            ["ETH/USDC", "ETH/BTC", "BTC/USDC"],
>>>>>>> e645f50a
        ]
    return [Triangle(*t) for t in triples]


def _build_adapter(venue: str, _settings=settings):
    """Factory for constructing exchange adapters.

    Parameters
    ----------
    venue:
        Exchange identifier understood by the underlying adapter.
    _settings:
        Settings object used to configure the adapter (unused for now).
    """

    return CcxtAdapter(venue)


def _notify_discord(venue: str, message: str) -> None:
    """Send a simple message to Discord webhook if configured.

    Errors are swallowed; this is best-effort only.
    """
    url = settings.discord_webhook_url
    if not url:
        return
    data = json.dumps({"content": message}).encode("utf-8")
    req = urllib.request.Request(
        url, data=data, headers={"Content-Type": "application/json"}
    )
    try:
        with urllib.request.urlopen(req, timeout=3) as _:
            return
    except Exception:
        # Avoid spamming logs; bump an error metric instead
        try:
            ERRORS_TOTAL.labels(venue, "discord_send").inc()
        except Exception:
            pass


@app.command("keys:check")
def keys_check():
    """Validate exchange credentials by fetching a sample order book."""
    for venue in settings.exchanges:
        try:
            a = _build_adapter(venue, settings)
            ms = a.ex.load_markets()
            symbol = (
                "BTC/USDT"
                if "BTC/USDT" in ms
                else "BTC/USD"
                if "BTC/USD" in ms
                else next(iter(ms))
            )
            ob = a.fetch_orderbook(symbol, 1)
            bid = ob.get("bids", [])
            ask = ob.get("asks", [])
            bid_price = bid[0][0] if bid else "n/a"
            ask_price = ask[0][0] if ask else "n/a"
            log.info(
                "[%s] markets=%d %s %s/%s",
                venue,
                len(ms),
                symbol,
                bid_price,
                ask_price,
            )
        except Exception as e:
            log.error("[%s] ERROR: %s", venue, e)


@app.command()
def fitness(
    venue: str = "alpaca",
    secs: int = 20,
    help_verbose: bool = False,
):
    """Read-only sanity check that prints bid/ask spreads."""

    if help_verbose:
        typer.echo(
            "Typical log line: 'kraken ETH/USDT spread=0.5 bps' where spread is the\n"
            "bid/ask gap expressed in basis points (1/100th of a percent)."
        )
        raise SystemExit(0)

    a = _build_adapter(venue, settings)
    tris = _triangles_for(venue)
    t0 = time.time()
    syms = {s for t in tris for s in (t.leg_ab, t.leg_bc, t.leg_ac)}
    while time.time() - t0 < secs:
        for s in syms:
            ob = a.fetch_orderbook(s, 5)
            if ob["bids"] and ob["asks"]:
                spread = (
                    (ob["asks"][0][0] - ob["bids"][0][0]) / ob["asks"][0][0]
                ) * 1e4  # bid/ask gap in basis points
                log.info("%s %s spread=%.1f bps (ask-bid gap)", venue, s, spread)
        time.sleep(0.25)


@app.command()
def live(
    venue: str = "alpaca",
    help_verbose: bool = False,
):
    """Continuously scan for profitable triangles and execute trades."""

    if help_verbose:
        typer.echo(
            "Log line: 'alpaca Triangle(ETH/USDT, ETH/BTC, BTC/USDT) net=0.15% PnL=0.10 USDT'\n"
            "net = estimated profit after fees; PnL = realized gain in USDT."
        )
        raise SystemExit(0)

    a = _build_adapter(venue, settings)
    start_metrics_server(settings.prom_port)
    conn = init_db(settings.sqlite_path)
    tris = _triangles_for(venue)
    for tri in tris:
        insert_triangle(conn, tri)
    log.info("live@%s dry_run=%s", venue, settings.dry_run)
    last_alert_at = 0.0
    while True:
        for tri in tris:
            t0 = time.time()
            try:
                books = {
                    tri.leg_ab: a.fetch_orderbook(tri.leg_ab, 10),
                    tri.leg_bc: a.fetch_orderbook(tri.leg_bc, 10),
                    tri.leg_ac: a.fetch_orderbook(tri.leg_ac, 10),
                }
            except Exception as e:
                ERRORS_TOTAL.labels(venue, "fetch_orderbook").inc()
                log.error("fetch_orderbook error: %s", e)
                continue
            res = try_triangle(
                a,
                tri,
                books,
                settings.net_threshold_bps / 10000.0,
                skip_reasons := [],
            )
            # Record latency per-triangle
            try:
                CYCLE_LATENCY.labels(venue).observe(max(time.time() - t0, 0.0))
            except Exception:
                pass
            if not res:
                # Count skips by reason (default to 'unprofitable' if none)
                if skip_reasons:
                    for r in skip_reasons:
                        try:
                            SKIPS_TOTAL.labels(venue, r).inc()
                        except Exception:
                            pass
                    # Alert on actionable skips (slippage/min_notional) with cooldown
                    actionable = [
                        r
                        for r in skip_reasons
                        if r.startswith("slippage") or r.startswith("min_notional")
                    ]
                    if actionable and time.time() - last_alert_at > 10:
                        _notify_discord(
                            venue,
                            f"[{venue}] skipped {tri} reasons: {', '.join(actionable)}",
                        )
                        last_alert_at = time.time()
                else:
                    try:
                        SKIPS_TOTAL.labels(venue, "unprofitable").inc()
                    except Exception:
                        pass
                continue
            PROFIT_TOTAL.labels(venue).set(res["realized_usdt"])
            ORDERS_TOTAL.labels(venue, "ok").inc()
            # Persist fills and update fills metric
            for f in res.get("fills", []):
                try:
                    insert_fill(
                        conn,
                        Fill(
                            order_id=str(f.get("id", "")),
                            symbol=str(f.get("symbol", "")),
                            side=str(f.get("side", "")),
                            price=float(f.get("price", 0.0)),
                            quantity=float(f.get("qty", 0.0)),
                            fee=float(f.get("fee", 0.0)),
                            timestamp=None,
                        ),
                    )
                    FILLS_TOTAL.labels(venue).inc()
                except Exception as e:
                    log.error("persist fill error: %s", e)
            log.info(
                "%s %s net=%.3f%% (est. profit after fees) PnL=%.2f USDT",
                venue,
                tri,
                res["net_est"] * 100,
                res["realized_usdt"],
            )
        time.sleep(0.05)


if __name__ == "__main__":
    app()<|MERGE_RESOLUTION|>--- conflicted
+++ resolved
@@ -120,13 +120,8 @@
     if not triples:
         # Fallback defaults if config missing or tests stub settings
         triples = [
-<<<<<<< HEAD
             ["ETH/USDT", "BTC/ETH", "BTC/USDT"],
             ["ETH/USDC", "BTC/ETH", "BTC/USDC"],
-=======
-            ["ETH/USDT", "ETH/BTC", "BTC/USDT"],
-            ["ETH/USDC", "ETH/BTC", "BTC/USDC"],
->>>>>>> e645f50a
         ]
     return [Triangle(*t) for t in triples]
 
