"""Command line interface utilities.

This module exposes Typer-based commands for interacting with the
arbitrage engine.  Helper functions for metrics and persistence are
imported here so tests can easily monkeypatch them.
"""

import asyncio
import json
import logging
import sys
import time
import urllib.request
<<<<<<< HEAD
from datetime import datetime, timezone
=======
>>>>>>> 07d7a1bf

import typer
from arbit import try_triangle
from arbit.adapters.ccxt_adapter import CCXTAdapter
from arbit.config import settings
from arbit.engine.executor import stream_triangles, try_triangle
from arbit.metrics.exporter import (
    CYCLE_LATENCY,
    ERRORS_TOTAL,
    FILLS_TOTAL,
    ORDERS_TOTAL,
    PROFIT_TOTAL,
    SKIPS_TOTAL,
    YIELD_ALERTS_TOTAL,
    YIELD_APR,
    YIELD_CHECKS_TOTAL,
    YIELD_DEPOSITS_TOTAL,
    YIELD_ERRORS_TOTAL,
    YIELD_WITHDRAWS_TOTAL,
    start_metrics_server,
)
from arbit.models import Fill, Triangle, TriangleAttempt
from arbit.persistence.db import init_db, insert_attempt, insert_fill, insert_triangle


class CLIApp(typer.Typer):
    """Custom Typer application that prints usage on bad invocation."""

    # ------------------------------------------------------------------
    def _unique_commands(self) -> dict[str, dict[str, object]]:
        """Return mapping of canonical command names to command/aliases."""

        mapping: dict[str, dict[str, object]] = {}
        for name, cmd in self.commands.items():
            canonical = name.replace("_", ":")
            info = mapping.setdefault(canonical, {"command": cmd, "aliases": []})
            info["aliases"].append(name)
        return mapping

    def main(self, args: list[str] | None = None):
        """Run the CLI with *args*, handling help flags and bad input.

        Parameters
        ----------
        args:
            Optional list of command-line arguments.  Defaults to
            ``sys.argv[1:]`` when not provided.

        The method detects ``--help`` and ``--help-verbose`` flags before
        delegating to Typer's normal processing.  ``--help`` prints a short
        summary of available commands while ``--help-verbose`` provides a
        more detailed reference including flags and sample output.
        """

        if args is None:
            args = sys.argv[1:]

        if args and args[0] == "--help-verbose":
            self._print_verbose_help()
            raise SystemExit(0)

        if args and args[0] == "--help":
            self._print_basic_help()
            raise SystemExit(0)

        if not args or args[0] not in self.commands:
            typer.echo("Usage: arbit.cli [COMMAND]")
            if self.commands:
                typer.echo("Commands:")
                for cname in sorted(self._unique_commands()):
                    typer.echo(f"  {cname}")
            raise SystemExit(0 if not args else 1)
        return super().main(args)

    # ------------------------------------------------------------------
    def _print_basic_help(self) -> None:
        """Print a short summary of available commands."""

        typer.echo(
            "Usage: python -m arbit.cli [--help | --help-verbose] COMMAND [ARGS]"
        )
        typer.echo("\nAvailable commands:")
        for cname, info in sorted(self._unique_commands().items()):
            desc = (info["command"].callback.__doc__ or "").strip().splitlines()[0]
            aliases = [
                a.replace("_", ":")
                for a in info["aliases"]
                if a.replace("_", ":") != cname
            ]
            alias_str = f" (aliases: {', '.join(sorted(aliases))})" if aliases else ""
            typer.echo(f"  {cname:<12} {desc}{alias_str}")
        typer.echo("\nTip: run --help-verbose for flags and examples.")

    # ------------------------------------------------------------------
    @staticmethod
    def _print_verbose_help() -> None:
        """Print detailed command reference with flags and examples."""

        typer.echo("Command reference:\n")
        typer.echo("Global: --help (short list), --help-verbose (this view)\n")

        typer.echo(
            "keys:check\n"
            "  Validate exchange credentials by fetching a sample order book.\n"
            "  Aliases: keys:check, keys_check\n"
            "  Sample output:\n"
            "    [alpaca] markets=123 BTC/USDT 60000/60010\n"
        )

        typer.echo(
            "fitness\n"
            "  Monitor order books to gauge spread without trading. Optionally simulate executions.\n"
            "  Flags (all optional):\n"
            "    --venue TEXT              Exchange to query (default: alpaca)\n"
            "    --secs INTEGER            Seconds to run (default: 20)\n"
            "    --simulate/--no-simulate  Try dry-run triangle executions (default: no-simulate)\n"
            "    --persist/--no-persist    Persist simulated fills to SQLite (used with --simulate)\n"
            "    --dummy-trigger           Inject one synthetic profitable triangle (with --simulate)\n"
            "    --help-verbose            Print extra context about fitness output\n"
            "  Sample output:\n"
            "    alpaca ETH/USDT spread=10.0 bps\n"
            "    alpaca [sim] Triangle(ETH/USDT, ETH/BTC, BTC/USDT) net=0.15% PnL=0.05 USDT\n"
        )

        typer.echo(
            "live\n"
            "  Continuously scan for profitable triangles and execute trades.\n"
            "  Flags (optional):\n"
            "    --venue TEXT   Exchange to trade on (default: alpaca)\n"
            "    --help-verbose Print extra context about live output semantics\n"
            "  Sample output:\n"
            "    alpaca ETH/BTC net=0.5% PnL=0.10 USDT\n"
        )

        typer.echo(
            "markets:limits\n"
            "  List market min-notional and fees to help size trades.\n"
            "  Aliases: markets:limits, markets_limits\n"
            "  Flags (all optional):\n"
            "    --venue TEXT     Exchange to query (default: alpaca)\n"
            "    --symbols TEXT   CSV filter (e.g., BTC/USDT,ETH/USDT); default = triangle symbols\n"
            "  Sample output:\n"
            "    BTC/USDT min_cost=5.0 maker=10 bps taker=10 bps\n"
        )

        typer.echo(
            "config:recommend\n"
            "  Suggest starter Strategy settings based on venue data.\n"
            "  Aliases: config:recommend, config_recommend\n"
            "  Flags (optional):\n"
            "    --venue TEXT   Exchange to query (default: alpaca)\n"
            "  Sample output:\n"
            "    Recommend: NOTIONAL_PER_TRADE_USD=10 NET_THRESHOLD_BPS=25 MAX_SLIPPAGE_BPS=8 DRY_RUN=true\n"
        )

        typer.echo(
            "yield:collect\n"
            "  Deposit idle USDC to Aave v3 to earn yield (beta).\n"
            "  Aliases: yield:collect, yield_collect\n"
            "  Flags (optional):\n"
            "    --asset TEXT        Asset to deposit (default: USDC)\n"
            "    --min-stake INTEGER Minimum token units to deposit (default: settings.min_usdc_stake)\n"
            "    --reserve-usd FLOAT Keep this much USD in wallet (default: settings.reserve_amount_usd; reserve_percent also applied)\n"
            "    --help-verbose      Print extra context and environment requirements\n"
            "  Environment:\n"
            "    RPC_URL, PRIVATE_KEY; USDC/Pool addresses from settings.\n"
            "  Sample output:\n"
            "    [dry-run] would deposit 150.00 USDC to Aave (reserve=50.00)\n"
        )

        typer.echo(
            "yield:watch\n"
            "  Periodically check APR sources and alert if a better yield exists.\n"
            "  Aliases: yield:watch, yield_watch\n"
            "  Flags (optional):\n"
            "    --asset TEXT        Asset symbol (default: USDC)\n"
            "    --sources TEXT      CSV or JSON array of URLs returning {provider, asset, apr_percent}\n"
            "    --interval FLOAT    Poll interval in seconds (default: 60)\n"
            "    --apr-hint FLOAT    Current provider APR used as baseline for alerts\n"
            "    --min-delta-bps INT Minimum APR improvement to alert (default: 50 bps)\n"
            "  Sample output:\n"
            "    Better yield available for USDC: foo 5.10% >= current 4.50% + 0.50%\n"
        )


app = CLIApp()
log = logging.getLogger("arbit")
logging.basicConfig(level=settings.log_level)


def _triangles_for(venue: str) -> list[Triangle]:
    data = getattr(settings, "triangles_by_venue", {}) or {}
    triples = data.get(venue)
    if not triples:
        # Fallback defaults if config missing or tests stub settings
        triples = [
            ["ETH/USDT", "BTC/ETH", "BTC/USDT"],
            ["ETH/USDC", "BTC/ETH", "BTC/USDC"],
        ]
    return [Triangle(*t) for t in triples]


def _build_adapter(venue: str, _settings=settings):
    """Factory for constructing exchange adapters.

    Parameters
    ----------
    venue:
        Exchange identifier understood by the underlying adapter.
    _settings:
        Settings object used to configure the adapter (unused for now).
    """

    return CCXTAdapter(venue)


def _notify_discord(venue: str, message: str) -> None:
    """Send a simple message to Discord webhook if configured.

    Errors are swallowed; this is best-effort only.
    """
    url = settings.discord_webhook_url
    if not url:
        return
    data = json.dumps({"content": message}).encode("utf-8")
    req = urllib.request.Request(
        url, data=data, headers={"Content-Type": "application/json"}
    )
    try:
        with urllib.request.urlopen(req, timeout=3) as _:
            return
    except Exception:
        # Avoid spamming logs; bump an error metric instead
        try:
            ERRORS_TOTAL.labels(venue, "discord_send").inc()
        except Exception:
            pass


@app.command("yield:collect")
@app.command("yield_collect")
def yield_collect(
    asset: str = "USDC",
    min_stake: int | None = None,
    reserve_usd: float | None = None,
    help_verbose: bool = False,
):
    """Deposit idle stablecoin into Aave v3 (beta, USDC only).

    Uses on-chain wallet balance (RPC_URL/PRIVATE_KEY) and keeps a configured
    USD reserve in the wallet. In dry-run mode, logs intended actions only.
    """

    if help_verbose:
        typer.echo(
            "Deposits idle wallet USDC to Aave v3. Requires RPC_URL and PRIVATE_KEY.\n"
            "Reserves are computed as max(reserve_amount_usd, reserve_percent * balance_usd).\n"
            "Amounts are in token units: USDC uses 6 decimals. Honors global DRY_RUN."
        )
        raise SystemExit(0)

    asset = (asset or "").strip().upper()
    if asset != "USDC":
        log.error("yield:collect supports USDC only for now")
        return

    try:
        from web3 import Web3  # type: ignore
    except Exception:
        log.error("web3 not installed; cannot perform yield:collect")
        return

    from stake import ERC20_ABI, stake_usdc
    rpc = (getattr(settings, "rpc_url", None) or __import__("os").getenv("RPC_URL"))
    pk = (getattr(settings, "private_key", None) or __import__("os").getenv("PRIVATE_KEY"))
    if not rpc or not pk:
        log.error("RPC_URL and PRIVATE_KEY must be set for yield:collect")
        return

    # Start metrics server if not already running
    try:
        start_metrics_server(settings.prom_port)
    except Exception:
        pass

    w3 = Web3(Web3.HTTPProvider(rpc))
    acct = w3.eth.account.from_key(pk)

    usdc_addr = settings.usdc_address
    usdc = w3.eth.contract(address=usdc_addr, abi=ERC20_ABI)
    bal_raw = int(usdc.functions.balanceOf(acct.address).call())
    # 6 decimals for USDC
    bal_usd = bal_raw / 1_000_000.0

    # Determine reserve
    reserve_abs = (
        float(reserve_usd)
        if reserve_usd is not None
        else float(getattr(settings, "reserve_amount_usd", 0.0))
    )
    reserve_pct = float(getattr(settings, "reserve_percent", 0.0)) / 100.0
    reserve_pct_amt = bal_usd * reserve_pct if reserve_pct > 0 else 0.0
    reserve_final = max(reserve_abs, reserve_pct_amt)

    available_usd = max(bal_usd - reserve_final, 0.0)
    amount_raw = int(available_usd * 1_000_000)
    # Default minimum stake from settings
    min_units = int(min_stake) if min_stake is not None else int(settings.min_usdc_stake)

    if amount_raw < min_units:
        log.info(
            "nothing to do: balance=%.2f USDC reserve=%.2f min_stake=%.2f",
            bal_usd,
            reserve_final,
            min_units / 1_000_000.0,
        )
        return

    if bool(getattr(settings, "dry_run", True)):
        log.info(
            "[dry-run] would deposit %.2f USDC to Aave (reserve=%.2f)",
            amount_raw / 1_000_000.0,
            reserve_final,
        )
        try:
            YIELD_DEPOSITS_TOTAL.labels("aave", "dry_run").inc()
        except Exception:
            pass
        try:
            _notify_discord(
                "yield",
                f"[yield] DRY-RUN deposit {amount_raw/1_000_000.0:.2f} USDC to Aave (reserve={reserve_final:.2f})",
            )
        except Exception:
            pass
        return

    try:
        stake_usdc(amount_raw)
        log.info(
            "deposited %.2f USDC to Aave (kept reserve=%.2f)",
            amount_raw / 1_000_000.0,
            reserve_final,
        )
        try:
            YIELD_DEPOSITS_TOTAL.labels("aave", "live").inc()
        except Exception:
            pass
        try:
            _notify_discord(
                "yield",
                f"[yield] deposited {amount_raw/1_000_000.0:.2f} USDC to Aave (reserve={reserve_final:.2f})",
            )
        except Exception:
            pass
    except Exception as e:  # pragma: no cover - depends on chain state
        log.error("yield:collect deposit error: %s", e)
        try:
            YIELD_ERRORS_TOTAL.labels("deposit").inc()
        except Exception:
            pass


@app.command("yield:withdraw")
@app.command("yield_withdraw")
def yield_withdraw(
    asset: str = "USDC",
    amount_usd: float | None = None,
    all_excess: bool = False,
    reserve_usd: float | None = None,
    help_verbose: bool = False,
):
    """Withdraw USDC from Aave v3 Pool back into the wallet.

    Specify an explicit amount via --amount-usd or use --all-excess to withdraw
    everything above the configured reserve. Honors global DRY_RUN.
    """

    if help_verbose:
        typer.echo(
            "Withdraws USDC from Aave v3. Use --amount-usd for a fixed amount or --all-excess to leave only the reserve."
        )
        raise SystemExit(0)

    asset = (asset or "").strip().upper()
    if asset != "USDC":
        log.error("yield:withdraw supports USDC only for now")
        return

    try:
        from web3 import Web3  # type: ignore
    except Exception:
        log.error("web3 not installed; cannot perform yield:withdraw")
        return

    # Start metrics server if not already running
    try:
        start_metrics_server(settings.prom_port)
    except Exception:
        pass

    from stake import ERC20_ABI, POOL_ABI, withdraw_usdc
    import os as _os

    rpc = (getattr(settings, "rpc_url", None) or _os.getenv("RPC_URL"))
    pk = (getattr(settings, "private_key", None) or _os.getenv("PRIVATE_KEY"))
    if not rpc or not pk:
        log.error("RPC_URL and PRIVATE_KEY must be set for yield:withdraw")
        return

    w3 = Web3(Web3.HTTPProvider(rpc))
    acct = w3.eth.account.from_key(pk)

    # If all_excess, compute based on wallet balance (assumes aToken redemption immediate)
    reserve_abs = (
        float(reserve_usd)
        if reserve_usd is not None
        else float(getattr(settings, "reserve_amount_usd", 0.0))
    )
    reserve_pct = float(getattr(settings, "reserve_percent", 0.0)) / 100.0

    usdc = w3.eth.contract(address=settings.usdc_address, abi=ERC20_ABI)
    bal_raw = int(usdc.functions.balanceOf(acct.address).call())
    bal_usd = bal_raw / 1_000_000.0
    reserve_pct_amt = bal_usd * reserve_pct if reserve_pct > 0 else 0.0
    reserve_final = max(reserve_abs, reserve_pct_amt)

    if amount_usd is None and not all_excess:
        log.error("Specify --amount-usd or --all-excess")
        return

    if all_excess:
        # Withdraw down to reserve, naive approach; a full integration would read aToken balance
        # For now, withdraw the requested difference if wallet < reserve to top up
        if bal_usd >= reserve_final:
            log.info("nothing to do: wallet >= reserve (%.2f >= %.2f)", bal_usd, reserve_final)
            return
        amount_usd = reserve_final - bal_usd

    amount_raw = int(max(float(amount_usd or 0.0), 0.0) * 1_000_000)
    if amount_raw <= 0:
        log.error("withdraw amount must be positive")
        return

    if bool(getattr(settings, "dry_run", True)):
        log.info("[dry-run] would withdraw %.2f USDC from Aave", amount_raw / 1_000_000.0)
        try:
            YIELD_WITHDRAWS_TOTAL.labels("aave", "dry_run").inc()
        except Exception:
            pass
        try:
            _notify_discord(
                "yield",
                f"[yield] DRY-RUN withdraw {amount_raw/1_000_000.0:.2f} USDC from Aave",
            )
        except Exception:
            pass
        return

    try:
        withdraw_usdc(amount_raw)
        log.info("withdrew %.2f USDC from Aave", amount_raw / 1_000_000.0)
        try:
            YIELD_WITHDRAWS_TOTAL.labels("aave", "live").inc()
        except Exception:
            pass
        try:
            _notify_discord(
                "yield", f"[yield] withdrew {amount_raw/1_000_000.0:.2f} USDC from Aave"
            )
        except Exception:
            pass
    except Exception as e:  # pragma: no cover
        log.error("yield:withdraw error: %s", e)
        try:
            YIELD_ERRORS_TOTAL.labels("withdraw").inc()
        except Exception:
            pass


@app.command("yield:watch")
@app.command("yield_watch")
def yield_watch(
    asset: str = "USDC",
    sources: str | None = None,
    interval: float = 60.0,
    apr_hint: float | None = None,
    min_delta_bps: int = 50,
):
    """Periodically fetch APRs and alert if a better yield is found.

    Sources may be a CSV of URLs or a JSON array of URLs. Each URL should
    return a JSON object or list with items like:
    {"provider": "aave", "asset": "USDC", "apr_percent": 3.25}.
    """

    import json as _json
    import urllib.request as _rq
    import os as _os

    def _parse_sources(s: str | None) -> list[str]:
        if not s:
            return []
        s = s.strip()
        try:
            arr = _json.loads(s)
            if isinstance(arr, list):
                return [str(u) for u in arr]
        except Exception:
            pass
        return [u.strip() for u in s.split(",") if u.strip()]

    urls = _parse_sources(sources)
    asset_u = (asset or "").strip().upper() or "USDC"
    target_apr = float(apr_hint) if apr_hint is not None else None
    min_delta = float(min_delta_bps) / 100.0

    log.info(
        "yield:watch asset=%s interval=%.1fs sources=%d min_delta=%.2f%%",
        asset_u,
        interval,
        len(urls),
        min_delta,
    )

    while True:
        try:
            YIELD_CHECKS_TOTAL.inc()
        except Exception:
            pass

        best_apr = 0.0
        best_provider = None
        for url in urls:
            try:
                # Support local files (absolute/relative) and file:// scheme
                data: bytes
                if url.startswith("file://"):
                    path = url[len("file://") :]
                    with open(path, "rb") as fh:
                        data = fh.read()
                elif _os.path.exists(url):
                    with open(url, "rb") as fh:
                        data = fh.read()
                else:
                    with _rq.urlopen(url, timeout=5) as resp:
                        data = resp.read()
                doc = _json.loads(data)
            except Exception:
                continue
            items = doc if isinstance(doc, list) else [doc]
            for it in items:
                try:
                    if (str(it.get("asset", asset_u))).upper() != asset_u:
                        continue
                    provider = str(it.get("provider") or "unknown")
                    apr = float(it.get("apr_percent") or 0.0)
                except Exception:
                    continue
                try:
                    YIELD_APR.labels(provider, asset_u).set(apr)
                except Exception:
                    pass
                if apr > best_apr:
                    best_apr, best_provider = apr, provider

        try:
            YIELD_BEST_APR.labels(asset_u).set(best_apr)
        except Exception:
            pass

        if target_apr is not None and best_apr >= target_apr + min_delta:
            msg = (
                f"Better yield available for {asset_u}: {best_provider} {best_apr:.2f}% "
                f">= current {target_apr:.2f}% + {min_delta:.2f}%"
            )
            log.info(msg)
            try:
                YIELD_ALERTS_TOTAL.labels(asset_u).inc()
            except Exception:
                pass
            _notify_discord("yield", msg)

        time.sleep(max(interval, 1.0))
@app.command("keys:check")
@app.command("keys_check")
def keys_check():
    """Validate exchange credentials by fetching a sample order book."""
    for venue in settings.exchanges:
        try:
            a = _build_adapter(venue, settings)
            ms = a.ex.load_markets()
            symbol = (
                "BTC/USDT"
                if "BTC/USDT" in ms
                else "BTC/USD"
                if "BTC/USD" in ms
                else next(iter(ms))
            )
            ob = a.fetch_orderbook(symbol, 1)
            bid = ob.get("bids", [])
            ask = ob.get("asks", [])
            bid_price = bid[0][0] if bid else "n/a"
            ask_price = ask[0][0] if ask else "n/a"
            log.info(
                "[%s] markets=%d %s %s/%s",
                getattr(a, "name", lambda: a.ex.id)(),
                len(ms),
                symbol,
                bid_price,
                ask_price,
            )
        except Exception as e:
            log.error("[%s] ERROR: %s", venue, e)


@app.command("markets:limits")
@app.command("markets_limits")
def markets_limits(
    venue: str = "alpaca",
    symbols: str | None = None,
):
    """List min-notional (cost.min) and maker/taker fees for symbols.

    Use ``--symbols`` to filter by a comma-separated list, otherwise prints
    entries for the configured triangles for quick relevance.
    """

    a = _build_adapter(venue, settings)
    try:
        ms = a.ex.load_markets()
    except Exception:
        ms = {}

    selected: list[str]
    if symbols:
        selected = [s.strip() for s in symbols.split(",") if s.strip()]
    else:
        tris = _triangles_for(venue)
        selected = sorted({s for t in tris for s in (t.leg_ab, t.leg_bc, t.leg_ac)})

    for s in selected:
        if ms and s not in ms:
            log.info("%s not in markets; skipping", s)
            continue
        try:
            maker, taker = a.fetch_fees(s)
        except Exception:
            maker, taker = 0.0, 0.0
        try:
            min_cost = float(a.min_notional(s))
        except Exception:
            min_cost = 0.0
        log.info(
            "%s min_cost=%.6g maker=%d bps taker=%d bps",
            s,
            min_cost,
            int(round(maker * 1e4)),
            int(round(taker * 1e4)),
        )


@app.command("config:recommend")
@app.command("config_recommend")
def config_recommend(
    venue: str = "alpaca",
):
    """Suggest starter Strategy settings based on current venue data.

    Heuristics:
    - Threshold = (avg taker across legs * 3 + 5 bps) rounded up
    - Notional = max(2 × min_notional(AB), $5)
    - Slippage = 8 bps default
    """

    a = _build_adapter(venue, settings)
    tris = _triangles_for(venue)
    tri = tris[0]
    legs = [tri.leg_ab, tri.leg_bc, tri.leg_ac]
    takers: list[float] = []
    for s in legs:
        try:
            takers.append(a.fetch_fees(s)[1])
        except Exception:
            takers.append(0.001)
    avg_taker = sum(takers) / max(len(takers), 1)
    thresh_bps = int((avg_taker * 3 * 1e4) + 5)  # +5 bps buffer

    try:
        min_cost_ab = float(a.min_notional(tri.leg_ab))
    except Exception:
        min_cost_ab = 1.0
    # Ensure a practical floor for notional suggestion
    notional_usd = max(2.0 * min_cost_ab, 5.0)

    # Recommend defaults
    rec = {
        "NOTIONAL_PER_TRADE_USD": int(round(notional_usd)),
        "NET_THRESHOLD_BPS": max(thresh_bps, 10),
        "MAX_SLIPPAGE_BPS": 8,
        "DRY_RUN": True,
    }
    # Print a compact single-line summary for easy copy/paste
    log.info(
        "Recommend: NOTIONAL_PER_TRADE_USD=%s NET_THRESHOLD_BPS=%s MAX_SLIPPAGE_BPS=%s DRY_RUN=%s",
        rec["NOTIONAL_PER_TRADE_USD"],
        rec["NET_THRESHOLD_BPS"],
        rec["MAX_SLIPPAGE_BPS"],
        str(rec["DRY_RUN"]).lower(),
    )
    # And a bit more context
    log.info(
        "Reference: avg_taker=%d bps legs=%s min_notional_ab=%.6g",
        int(round(avg_taker * 1e4)),
        ",".join(legs),
        min_cost_ab,
    )


@app.command()
def fitness(
    venue: str = "alpaca",
    secs: int = 20,
    simulate: bool = False,
    persist: bool = False,
    dummy_trigger: bool = False,
    help_verbose: bool = False,
):
    """Read-only sanity check that prints bid/ask spreads.

    When ``--simulate`` is provided, attempt dry-run triangle executions using
    current order books and log simulated PnL. Use ``--persist`` to store
    simulated fills in SQLite for later analysis.
    """

    if help_verbose:
        typer.echo(
            "Typical log line: 'kraken ETH/USDT spread=0.5 bps' where spread is the\n"
            "bid/ask gap expressed in basis points (1/100th of a percent)."
        )
        typer.echo(
            "Use --simulate to attempt dry-run triangle executions and log net%/PnL."
        )
        typer.echo(
            "Use --dummy-trigger to inject one synthetic profitable triangle in fitness"
            " mode to exercise the execution path without placing real orders."
        )
        raise SystemExit(0)

    a = _build_adapter(venue, settings)
    tris = _triangles_for(venue)
    t0 = time.time()
    syms = {s for t in tris for s in (t.leg_ab, t.leg_bc, t.leg_ac)}

    # Optional persistence for simulated fills
    conn = None
    if simulate and persist:
        conn = init_db(settings.sqlite_path)
        for tri in tris:
            try:
                insert_triangle(conn, tri)
            except Exception:
                pass

    # Force dry-run behavior during simulation regardless of global setting
    prev_dry_run = settings.dry_run
    if simulate:
        try:
            settings.dry_run = True
        except Exception:
            pass

    sim_count = 0
    sim_pnl = 0.0
    loop_idx = 0
    try:
        while time.time() - t0 < secs:
            books_cache: dict[str, dict] = {}
            # Spread sampling per symbol
            for s in syms:
                ob = a.fetch_orderbook(s, 5)
                books_cache[s] = ob
                if ob.get("bids") and ob.get("asks"):
                    spread = (
                        (ob["asks"][0][0] - ob["bids"][0][0]) / ob["asks"][0][0]
                    ) * 1e4  # bid/ask gap in basis points
                    log.info("%s %s spread=%.1f bps (ask-bid gap)", venue, s, spread)

            # Optional: try triangles in dry-run and log/persist
            if simulate:
                # Optionally inject a synthetic profitable setup once to
                # validate the execution path in fitness mode.
                injected: dict[str, dict] | None = None
                if dummy_trigger and loop_idx == 0 and tris:
                    tri0 = tris[0]
                    # Craft generous top-of-book values that yield a clear edge
                    # with sufficient size to pass min-notional checks.
                    ask_ab = 100.0
                    bid_bc = 1.01
                    bid_ac = 100.7
                    qty = 1.5
                    injected = {
                        tri0.leg_ab: {
                            "bids": [[ask_ab * 0.999, qty]],
                            "asks": [[ask_ab, qty]],
                        },
                        tri0.leg_bc: {
                            "bids": [[bid_bc, qty]],
                            "asks": [[bid_bc * 1.001, qty]],
                        },
                        tri0.leg_ac: {
                            "bids": [[bid_ac, qty]],
                            "asks": [[bid_ac * 1.001, qty]],
                        },
                    }
                    books_cache.update(injected)
                    try:
                        _notify_discord(
                            venue,
                            f"[{venue}] dummy_trigger: injected synthetic profitable triangle for {tri0}",
                        )
                    except Exception:
                        pass

                for tri in tris:
                    skip_reasons: list[str] = []
                    try:
                        t_start = time.time()
                        # If we injected synthetic books for this triangle,
                        # temporarily serve them for top-of-book lookups used
                        # by slippage guards and dry-run fills.
                        if injected and tri.leg_ab in injected:
                            orig_fetch = a.fetch_orderbook

                            def _patched_fetch(sym: str, depth: int = 1):
                                if (
                                    depth == 1 and sym in injected
                                ):  # serve injected top-of-book
                                    # Reduce to 1 level to match depth request
                                    ob = injected[sym]
                                    return {
                                        "bids": [ob["bids"][0]],
                                        "asks": [ob["asks"][0]],
                                    }
                                return orig_fetch(sym, depth)

                            a.fetch_orderbook = _patched_fetch  # type: ignore[assignment]

                        res = try_triangle(
                            a,
                            tri,
                            books_cache,
                            settings.net_threshold_bps / 10000.0,
                            skip_reasons,
                        )
                    except Exception as e:  # defensive: keep fitness resilient
                        log.error("simulate error for %s: %s", tri, e)
                        continue
                    finally:
                        if injected and tri.leg_ab in injected:
                            a.fetch_orderbook = orig_fetch  # type: ignore[assignment]
                    # Persist an attempt record with top-of-book snapshot
                    if conn is not None:

                        def _best(ob, side):
                            try:
                                arr = ob.get(side) or []
                                return arr[0][0] if arr else None
                            except Exception:
                                return None

                        ob_ab = books_cache.get(tri.leg_ab, {})
                        ob_bc = books_cache.get(tri.leg_bc, {})
                        ob_ac = books_cache.get(tri.leg_ac, {})
                        latency_ms = (time.time() - t_start) * 1000.0
                        ok = bool(res)
                        net_est = float(res.get("net_est", 0.0)) if res else None
                        realized = float(res.get("realized_usdt", 0.0)) if res else None
                        qty_base = None
                        if res and res.get("fills"):
                            try:
                                qty_base = float(
                                    res["fills"][0]["qty"]
                                )  # AB leg quantity
                            except Exception:
                                qty_base = None
                        attempt = TriangleAttempt(
                            venue=venue,
                            leg_ab=tri.leg_ab,
                            leg_bc=tri.leg_bc,
                            leg_ac=tri.leg_ac,
                            ts_iso=datetime.now(timezone.utc).isoformat(),
                            ok=ok,
                            net_est=net_est,
                            realized_usdt=realized,
                            threshold_bps=float(
                                getattr(settings, "net_threshold_bps", 0.0)
                            ),
                            notional_usd=float(
                                getattr(settings, "notional_per_trade_usd", 0.0)
                            ),
                            slippage_bps=float(
                                getattr(settings, "max_slippage_bps", 0.0)
                            ),
                            dry_run=True,
                            latency_ms=latency_ms,
                            skip_reasons=(
                                ",".join(skip_reasons) if skip_reasons else None
                            ),
                            ab_bid=_best(ob_ab, "bids"),
                            ab_ask=_best(ob_ab, "asks"),
                            bc_bid=_best(ob_bc, "bids"),
                            bc_ask=_best(ob_bc, "asks"),
                            ac_bid=_best(ob_ac, "bids"),
                            ac_ask=_best(ob_ac, "asks"),
                            qty_base=qty_base,
                        )
                        attempt_id = insert_attempt(conn, attempt)
                    if not res:
                        # Count skips by reason (no metrics emission in fitness)
                        continue
                    sim_count += 1
                    sim_pnl += float(res.get("realized_usdt", 0.0))
                    for f in res.get("fills", []):
                        if conn is not None:
                            try:
                                insert_fill(
                                    conn,
                                    Fill(
                                        order_id=str(f.get("id", "")),
                                        symbol=str(f.get("symbol", "")),
                                        side=str(f.get("side", "")),
                                        price=float(f.get("price", 0.0)),
                                        quantity=float(f.get("qty", 0.0)),
                                        fee=float(f.get("fee", 0.0)),
                                        timestamp=None,
                                        venue=venue,
                                        leg=str(f.get("leg") or ""),
                                        tif=str(f.get("tif") or ""),
                                        order_type=str(f.get("type") or ""),
                                        fee_rate=(
                                            float(f.get("fee_rate"))
                                            if f.get("fee_rate") is not None
                                            else None
                                        ),
                                        notional=float(f.get("price", 0.0))
                                        * float(f.get("qty", 0.0)),
                                        dry_run=True,
                                        attempt_id=(
                                            attempt_id
                                            if "attempt_id" in locals()
                                            else None
                                        ),
                                    ),
                                )
                            except Exception:
                                pass
                    log.info(
                        "%s [sim] %s net=%.3f%% PnL=%.2f USDT",
                        venue,
                        tri,
                        res.get("net_est", 0.0) * 100.0,
                        res.get("realized_usdt", 0.0),
                    )
            time.sleep(0.25)
            loop_idx += 1
    finally:
        if simulate:
            try:
                settings.dry_run = prev_dry_run
            except Exception:
                pass
        if conn is not None:
            try:
                conn.close()
            except Exception:
                pass

    if simulate:
        log.info(
            "%s [sim] summary: trades=%d total_pnl=%.2f USDT",
            venue,
            sim_count,
            sim_pnl,
        )


@app.command()
def live(
    venue: str = "alpaca",
    help_verbose: bool = False,
):
    """Continuously scan for profitable triangles and execute trades."""

    if help_verbose:
        typer.echo(
            "Log line: 'alpaca Triangle(ETH/USDT, ETH/BTC, BTC/USDT) net=0.15% PnL=0.10 USDT'\n"
            "net = estimated profit after fees; PnL = realized gain in USDT."
        )
        raise SystemExit(0)

    async def _run() -> None:
        a = _build_adapter(venue, settings)
        start_metrics_server(settings.prom_port)
        conn = init_db(settings.sqlite_path)
        tris = _triangles_for(venue)
        for tri in tris:
            insert_triangle(conn, tri)
        log.info("live@%s dry_run=%s", venue, settings.dry_run)
        last_alert_at = 0.0
        last_hb_at = 0.0
        attempts_total = 0
        successes_total = 0
        async for tri, res, skip_reasons, latency in stream_triangles(
            a, tris, settings.net_threshold_bps / 10000.0
        ):
            attempts_total += 1
            try:
                CYCLE_LATENCY.labels(venue).observe(latency)
            except Exception:
                pass
            # Persist attempt record
            try:
                ob_ab = a.fetch_orderbook(tri.leg_ab, 1)
                ob_bc = a.fetch_orderbook(tri.leg_bc, 1)
                ob_ac = a.fetch_orderbook(tri.leg_ac, 1)

                def _best(ob, side):
                    try:
                        arr = ob.get(side) or []
                        return arr[0][0] if arr else None
                    except Exception:
                        return None

                attempt = TriangleAttempt(
                    venue=venue,
                    leg_ab=tri.leg_ab,
                    leg_bc=tri.leg_bc,
                    leg_ac=tri.leg_ac,
                    ts_iso=datetime.now(timezone.utc).isoformat(),
                    ok=bool(res),
                    net_est=(float(res.get("net_est", 0.0)) if res else None),
                    realized_usdt=(
                        float(res.get("realized_usdt", 0.0)) if res else None
                    ),
                    threshold_bps=float(getattr(settings, "net_threshold_bps", 0.0)),
                    notional_usd=float(
                        getattr(settings, "notional_per_trade_usd", 0.0)
                    ),
                    slippage_bps=float(getattr(settings, "max_slippage_bps", 0.0)),
                    dry_run=bool(getattr(settings, "dry_run", True)),
                    latency_ms=latency * 1000.0,
                    skip_reasons=",".join(skip_reasons) if skip_reasons else None,
                    ab_bid=_best(ob_ab, "bids"),
                    ab_ask=_best(ob_ab, "asks"),
                    bc_bid=_best(ob_bc, "bids"),
                    bc_ask=_best(ob_bc, "asks"),
                    ac_bid=_best(ob_ac, "bids"),
                    ac_ask=_best(ob_ac, "asks"),
                    qty_base=(
                        float(res["fills"][0]["qty"])
                        if res and res.get("fills")
                        else None
                    ),
                )
                attempt_id = insert_attempt(conn, attempt)
            except Exception:
                attempt_id = None

            if not res:
                if skip_reasons:
                    for r in skip_reasons:
                        try:
                            SKIPS_TOTAL.labels(venue, r).inc()
                        except Exception:
                            pass
                    actionable = [
                        r
                        for r in skip_reasons
                        if r.startswith("slippage") or r.startswith("min_notional")
                    ]
                    if actionable and time.time() - last_alert_at > 10:
                        _notify_discord(
                            venue,
                            f"[{venue}] skipped {tri} reasons: {', '.join(actionable)}",
                        )
                        last_alert_at = time.time()
                else:
                    try:
                        SKIPS_TOTAL.labels(venue, "unprofitable").inc()
                    except Exception:
                        pass
                continue
            successes_total += 1
            PROFIT_TOTAL.labels(venue).set(res["realized_usdt"])
            ORDERS_TOTAL.labels(venue, "ok").inc()
            for f in res.get("fills", []):
                try:
                    insert_fill(
                        conn,
                        Fill(
                            order_id=str(f.get("id", "")),
                            symbol=str(f.get("symbol", "")),
                            side=str(f.get("side", "")),
                            price=float(f.get("price", 0.0)),
                            quantity=float(f.get("qty", 0.0)),
                            fee=float(f.get("fee", 0.0)),
                            timestamp=None,
                            venue=venue,
                            leg=str(f.get("leg") or ""),
                            tif=str(f.get("tif") or ""),
                            order_type=str(f.get("type") or ""),
                            fee_rate=(
                                float(f.get("fee_rate"))
                                if f.get("fee_rate") is not None
                                else None
                            ),
                            notional=float(f.get("price", 0.0))
                            * float(f.get("qty", 0.0)),
                            dry_run=bool(getattr(settings, "dry_run", True)),
                            attempt_id=attempt_id,
                        ),
                    )
                    FILLS_TOTAL.labels(venue).inc()
                except Exception as e:
                    log.error("persist fill error: %s", e)
            log.info(
                "%s %s net=%.3f%% (est. profit after fees) PnL=%.2f USDT",
                venue,
                tri,
                res["net_est"] * 100,
                res["realized_usdt"],
            )

            # Periodic Discord heartbeat summary
            hb_interval = float(getattr(settings, "discord_heartbeat_secs", 60.0) or 60.0)
            if hb_interval > 0 and time.time() - last_hb_at > hb_interval:
                try:
                    _notify_discord(
                        venue,
                        (
                            f"[{venue}] heartbeat dry_run={getattr(settings, 'dry_run', True)} "
                            f"attempts={attempts_total} successes={successes_total} "
                            f"last_net={res['net_est']*100:.2f}% last_pnl={res['realized_usdt']:.2f} USDT"
                        ),
                    )
                except Exception:
                    pass
                last_hb_at = time.time()

    asyncio.run(_run())


if __name__ == "__main__":
    app()<|MERGE_RESOLUTION|>--- conflicted
+++ resolved
@@ -11,10 +11,9 @@
 import sys
 import time
 import urllib.request
-<<<<<<< HEAD
+
 from datetime import datetime, timezone
-=======
->>>>>>> 07d7a1bf
+
 
 import typer
 from arbit import try_triangle
