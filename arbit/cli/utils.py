--- conflicted
+++ resolved
@@ -153,20 +153,12 @@
     Notes
     -----
     Per-attempt Discord and console logs include the cumulative attempt
-<<<<<<< HEAD
     counter so operators can monitor trading cadence remotely.  When debug
     logging is enabled each skipped triangle additionally records the latest
     per-leg top-of-book snapshot (or a ``"stale"`` marker) to aid diagnosis.
     Skip diagnostics also surface the estimated net edge when available so
     operators can gauge theoretical profitability even when execution is
     bypassed.
-=======
-    counter so operators can monitor trading cadence remotely.  Skipped
-    attempts are also persisted with the most recent top-of-book snapshot so
-    operators can inspect pricing context after the fact.  When debug logging
-    is enabled each skipped triangle additionally records the latest per-leg
-    top-of-book snapshot (or a ``"stale"`` marker) to aid diagnosis.
->>>>>>> 4a45d55e
     """
 
     adapter = _build_adapter(venue, settings)
@@ -337,7 +329,6 @@
             attempts_total += 1
             latency_total += float(latency or 0.0)
             if res is None:
-<<<<<<< HEAD
                 net_meta = None
                 try:
                     if meta and meta.get("net_est") is not None:
@@ -345,10 +336,6 @@
                 except (TypeError, ValueError):
                     net_meta = None
                 for reason in reasons or ["unknown"]:
-=======
-                reason_list = reasons or ["unknown"]
-                for reason in reason_list:
->>>>>>> 4a45d55e
                     skip_counts[reason] = skip_counts.get(reason, 0) + 1
 
                 tob_snapshot = {
@@ -368,63 +355,10 @@
                         venue,
                         attempts_total,
                         tri,
-<<<<<<< HEAD
                         reasons or ["unknown"],
                         tob,
                         (f"{net_meta * 100:.3f}%" if net_meta is not None else "n/a"),
-=======
-                        reason_list,
-                        tob_log,
-                    )
-
-                skip_reason_str = ",".join(reason_list)
-
-                def _price(
-                    snapshot: dict[str, float | None | str] | None, key: str
-                ) -> float | None:
-                    if not isinstance(snapshot, dict):
-                        return None
-                    value = snapshot.get(key)
-                    try:
-                        return float(value) if value is not None else None
-                    except (TypeError, ValueError):
-                        return None
-
-                try:
-                    insert_attempt(
-                        conn,
-                        TriangleAttempt(
-                            ts_iso=datetime.now(timezone.utc).isoformat(),
-                            venue=venue,
-                            leg_ab=tri.leg_ab,
-                            leg_bc=tri.leg_bc,
-                            leg_ac=tri.leg_ac,
-                            ok=False,
-                            net_est=None,
-                            realized_usdt=None,
-                            threshold_bps=float(
-                                getattr(settings, "net_threshold_bps", 0.0) or 0.0
-                            ),
-                            notional_usd=float(
-                                getattr(settings, "notional_per_trade_usd", 0.0) or 0.0
-                            ),
-                            slippage_bps=float(
-                                getattr(settings, "max_slippage_bps", 0.0) or 0.0
-                            ),
-                            dry_run=bool(getattr(settings, "dry_run", True)),
-                            latency_ms=(
-                                float(latency) * 1000.0 if latency is not None else None
-                            ),
-                            skip_reasons=skip_reason_str,
-                            ab_bid=_price(tob_snapshot.get(tri.leg_ab), "bid"),
-                            ab_ask=_price(tob_snapshot.get(tri.leg_ab), "ask"),
-                            bc_bid=_price(tob_snapshot.get(tri.leg_bc), "bid"),
-                            bc_ask=_price(tob_snapshot.get(tri.leg_bc), "ask"),
-                            ac_bid=_price(tob_snapshot.get(tri.leg_ac), "bid"),
-                            ac_ask=_price(tob_snapshot.get(tri.leg_ac), "ask"),
-                            qty_base=None,
-                        ),
->>>>>>> 4a45d55e
+
                     )
                 except Exception:
                     pass
@@ -433,16 +367,13 @@
                     and (time.time() - last_attempt_notify_at) > min_interval
                 ):
                     try:
-<<<<<<< HEAD
                         reason_summary = ",".join(reasons or ["unknown"])[:200]
                         net_summary = (
                             f" net={net_meta * 100:.2f}%"
                             if net_meta is not None
                             else ""
                         )
-=======
-                        reason_summary = skip_reason_str[:200]
->>>>>>> 4a45d55e
+
                         notify_discord(
                             venue,
                             (
