# ROADMAP

This document outlines current capabilities and future development for the Arbit triangular arbitrage system.

<<<<<<< HEAD
For installation and configuration guidance, see the [README](README.md).
=======
# Arbit Triangular Arbitrage System

This repository contains a modular Python package for triangular arbitrage trading on cryptocurrency exchanges, with CLI interface, metrics, SQLite persistence, Docker support, and optional DeFi integration.

## TLDR Quickstart

```bash
python -m venv .venv
source .venv/bin/activate      # Windows: .venv\Scripts\activate
python -m pip install -U pip
pip install ccxt pydantic typer prometheus-client orjson websockets pytest

# Set credentials for your chosen venue
export ARBIT_API_KEY=your_venue_specific_key
export ARBIT_API_SECRET=your_venue_specific_secret

# Read-only connectivity test
python -m arbit.cli fitness --venue kraken --secs 10

# Live trading loop with metrics (⚠️  places real orders)
python -m arbit.cli live --venue alpaca --cycles 1 --metrics-port 9109

# Check metrics
curl http://localhost:9109/metrics
```

**Notes:**
- Use `fitness` command for safe read-only testing.
- The `live` command can place real orders - use with caution.

## Development Workflow

### Virtual Environment
```bash
python -m venv .venv
source .venv/bin/activate
pip install -U pip
pip install ccxt pydantic typer prometheus-client orjson websockets pytest
# Optional for DeFi integration:
pip install web3
```

### Running Tests
```bash
pytest -q
```

### CLI Commands

| Mode        | Purpose                                                         | Example log line                             |
|-------------|-----------------------------------------------------------------|----------------------------------------------|
| `fitness`   | Read-only spread sampling; optional dry-run simulation          | `kraken ETH/USDT spread=0.5 bps`             |
| `live`      | Execute trades when triangles meet profit thresholds            | `alpaca Triangle(...) net=0.15% PnL=0.05`    |
| `keys:check`| Validate exchange keys and permissions                          | `[alpaca] markets=123 BTC/USDT 60000/60010`  |
| `markets:limits` | List min-notional and fees for symbols                   | `BTC/USDT min_cost=5 maker=10bps taker=10bps`|
| `config:recommend` | Suggest starter Strategy settings                      | `Recommend: NOTIONAL=10 NET=25 ...`          |

Run `python -m arbit.cli --help-verbose` for command flags and additional output samples.

### Configuration
The system uses Pydantic Settings with environment prefix `ARBIT_`:
- `ARBIT_API_KEY`, `ARBIT_API_SECRET`: Exchange credentials
- `ARBIT_NET_THRESHOLD`: Minimum net return threshold (default: 0.001)
- `ARBIT_DATA_DIR`: Data directory (default: ./data)
- `ARBIT_LOG_PATH`: Log file path (default: ./arbit.log)

### Platform-Specific Notes
- Ensure data directory exists: `mkdir -p data`
- Deactivate venv: `deactivate`

## Configuration and Environment

### Modern CLI Configuration
The system uses `arbit.config.Settings` (Pydantic) with environment prefix `ARBIT_` and `.env` support.

**Core Environment Variables:**
```bash
# Exchange credentials (used by CCXT)
ARBIT_API_KEY=your_venue_api_key
ARBIT_API_SECRET=your_venue_api_secret

# Trading parameters
ARBIT_NET_THRESHOLD=0.001  # minimum net return threshold
ARBIT_DATA_DIR=./data      # directory for SQLite and logs
ARBIT_LOG_PATH=./arbit.log # log file path
ARBIT_RESERVE_AMOUNT_USD=0 # funds to keep in reserve
ARBIT_RESERVE_PERCENT=0    # percentage of balance to reserve
```

**DeFi Integration (Aave) Environment Variables:**
```bash
# Required for stake.py
RPC_URL=https://your-rpc-endpoint
PRIVATE_KEY=0x...
ARBIT_USDC_ADDRESS=0x...   # chain-specific USDC contract
ARBIT_POOL_ADDRESS=0x...   # Aave v3 Pool contract
ARBIT_USDC_ABI_PATH=erc20.json      # default
ARBIT_POOL_ABI_PATH=aave_pool.json  # default
```

**Docker Environment Mapping:**
In `docker-compose.yml`, per-venue keys are mapped:
- Alpaca service: `ARBIT_API_KEY=${ARBIT_ALPACA_API_KEY}`
- Kraken service: `ARBIT_API_KEY=${ARBIT_KRAKEN_API_KEY}`

Refer to `.env.example` for complete configuration template.
>>>>>>> 8f3da444

## What Ships Today

**Core Functionality:**
- Modular Python package with Typer CLI interface
- CCXT REST order books and order placement through `CCXTAdapter`
- Simplified execution via three limit orders at top-of-book prices when threshold exceeded
- Prometheus metrics (orders_total, fills_total, profit_total)
- SQLite persistence (triangles, fills tables)
- Supported exchanges: `alpaca`, `kraken`

**CLI Modes:**
- `fitness`: Read-only connectivity/spread sampling
- `live`: Simplified live attempts; places orders if keys have trade permissions

**Performance:**
- Loops at ~1s cadence in CLI examples; rate-limited at CCXT level
- Docker containerization with docker-compose for multi-venue deployment

## Strategy and Math

### Triangular Arbitrage Cycle
USDT → ETH → BTC → USDT via symbols:
- AB = ETH/USDT (buy ETH with USDT)
- BC = ETH/BTC (sell ETH for BTC)
- AC = BTC/USDT (sell BTC for USDT)

Additional default candidate:
- USDT → SOL → BTC → USDT via `SOL/USDT`, `SOL/BTC`, `BTC/USDT`.
  Rationale: high liquidity and active BTC cross tend to create frequent small dislocations. Validate symbol availability per venue with `keys:check`.

### Profit Calculation
**Current Implementation:**
```text
net = (1 / ask_AB) * bid_BC * bid_AC - 1
```

**Legacy Formula (with fees):**
```text
gross = (1 / ask_AB) * bid_BC * bid_AC
net   = gross * (1 - fee)^3 - 1
```

**Key Notes:**
- The current engine's `net_edge_cycle` multiplies supplied edges and subtracts one
- Fees are not explicitly modeled in the current implementation by default
- Sizing uses `size_from_depth` with the minimum size across top levels of each leg
- **Important:** Slippage, fees, and partial fills are not yet accounted for - consider these before live trading

## Architecture: Current Implementation

### Modular Package Structure
**Configuration:**
- `arbit/config.py` (Pydantic Settings, env prefix ARBIT_)

**Models:**
- `arbit/models.py` (Triangle, OrderSpec, Fill)

**Exchange Adapters:**
- `arbit/adapters/base.py` (ExchangeAdapter ABC)
- `arbit/adapters/ccxt_adapter.py` (CCXT-backed adapter for alpaca/kraken)

**Engine:**
- `arbit/engine/triangle.py` (top-of-book helpers, net_edge_cycle, size_from_depth)
- `arbit/engine/executor.py` (try_triangle orchestration)

**Persistence:**
- `arbit/persistence/db.py` (SQLite schema + insert helpers)

**Metrics:**
- `arbit/metrics/exporter.py` (Prometheus counters/gauges and server start)

**CLI:**
- `arbit/cli.py` (Typer interface: fitness, live)

**DeFi:**
- `stake.py` (Aave v3 supply demo)

### Future Enhancements (per ROADMAP.md)

**Configuration Layer:**
- Pydantic Settings with .env support
- Exchange-specific API key management

**Data Models:**
- `Triangle`: symbol configuration
- `OrderSpec`: order specifications  
- `Fill`: execution results

**Exchange Adapters:**
- `ExchangeAdapter` ABC with standardized interface
- `CCXTAdapter` implementation for multiple venues
- Optional native WebSocket implementations for speed

**Execution Engine:**
- Triangle math and opportunity detection
- Depth-aware position sizing
- Three-leg IOC order executor with atomicity
- Risk controls: min notional, slippage caps, inventory limits
- Idempotent client IDs and kill switches

**Infrastructure:**
- SQLite persistence for trades and cycles
- Prometheus metrics exporter
- Typer-based CLI with fitness and live commands
- Docker containerization with docker-compose
- Discord webhook alerting

**DeFi Integration:**
- Aave USDC allocator as separate module
- Automated stablecoin yield optimization

## Development Roadmap

### Phase 1 (MVP Weekend)
<<<<<<< HEAD
- [x] ccxt REST monitor with TUI
- [x] Single triangle, single exchange
- [x] Estimates only, no execution
- [ ] Optional Aave USDC deposit utility
=======
- ✅ ccxt REST monitor
- ✅ Single triangle, single exchange
- ✅ Estimates only, no execution
- 🔄 Optional: Aave USDC deposit utility
>>>>>>> 8f3da444

### Phase 2 (Production Ready)
- [ ] WebSocket order books for reduced latency
- [ ] Multi-symbol rotation and inventory rebalancing
- [ ] Prometheus metrics and monitoring
- [ ] Dry-run execution mode → controlled live trading
- [ ] Strict notional caps and IOC-only orders
- [ ] Automated stablecoin allocator with thresholds

### Phase 3 (Multi-Exchange)
- [ ] Cross-exchange arbitrage routing
- [ ] Hedger logic for risk management
- [ ] Robust error handling and recovery
- [ ] Idempotent operations with client IDs
- [ ] Production alerting and monitoring
- [ ] Full containerization and deployment automation

## Safety and Risk Management

### Current Safety Features
- `fitness` command is read-only and safe for connectivity testing; add `--simulate` to try dry-run executions
- `live` command can place real orders
- No IOC/time-in-force or slippage rails implemented by default
- Top-of-book limit orders are used
- Rate limiting enabled to respect exchange limits

### Recommended Safety Practices
- Start with tiny notionals and short cycles for initial testing
- Use venue sandbox or paper trading environments if available
- Monitor metrics and logs carefully
- Set net threshold conservatively
- Ensure data directory exists: `mkdir -p data`

### Planned Safety Features
- Explicit dry-run mode toggle
- IOC (Immediate or Cancel) orders to avoid getting stuck
- Strict notional caps and slippage limits
- Inventory caps per asset
- Kill switches for volatility or connectivity issues

## Common Issues and Troubleshooting

### Credentials
- Ensure `ARBIT_API_KEY`/`ARBIT_API_SECRET` are set for the selected `--venue`
- With docker-compose, supply venue-specific keys in `.env` and compose maps them

### Symbols
- Verify triangle legs exist on the chosen venue (e.g., ETH/USDT, BTC/ETH, BTC/USDT)

### CCXT Errors
- Keep `enableRateLimit=True`; reduce polling frequency if rate-limited

### Metrics
- Confirm `--metrics-port` matches exposed port; use `curl` to verify

### SQLite
- Data path defaults to `./data`; ensure directory exists or set `ARBIT_DATA_DIR`


## FAQ

**Q: Does this place actual trades?**
A: The `fitness` command is read-only. The `live` command can place real orders if API keys have trading permissions.

**Q: Do I need API keys?**
A: Yes, for both `fitness` and `live` commands. Keys are required for order book access.

**Q: Which exchanges are supported?**
A: Currently `alpaca` and `kraken` through the CCXT adapter.

**Q: How accurate are the profit estimates?**
A: Estimates assume perfect execution at top-of-book prices. Real trading involves slippage, partial fills, and fees.

## Key Files Reference

- **CLI**: `arbit/cli.py`
- **Config**: `arbit/config.py`
- **Models**: `arbit/models.py`
- **Adapters**: `arbit/adapters/base.py`, `arbit/adapters/ccxt_adapter.py`
- **Engine**: `arbit/engine/triangle.py`, `arbit/engine/executor.py`
- **Persistence**: `arbit/persistence/db.py`
- **Metrics**: `arbit/metrics/exporter.py`
- **DeFi**: `stake.py`
- **Docker**: `Dockerfile`, `docker-compose.yml`
- **Tests**: `tests/test_triangle.py`

## Common Development Commands

```bash
# Quick connectivity test
python -m arbit.cli fitness --venue kraken --secs 5
python -m arbit.cli fitness --venue alpaca --secs 5 --simulate --persist

# Live (caution: may place orders)
python -m arbit.cli live --venue alpaca --cycles 1 --metrics-port 9109

# Run unit tests
pytest -q

# Check available exchanges in ccxt
python -c "import ccxt; print(sorted(ccxt.exchanges)[:10])"

# Clean venv and reinstall deps
rm -rf .venv && python -m venv .venv && source .venv/bin/activate && pip install -U pip && pip install ccxt pydantic typer prometheus-client orjson websockets pytest web3

# Docker up both venues
docker compose up -d --build
```<|MERGE_RESOLUTION|>--- conflicted
+++ resolved
@@ -2,116 +2,8 @@
 
 This document outlines current capabilities and future development for the Arbit triangular arbitrage system.
 
-<<<<<<< HEAD
+
 For installation and configuration guidance, see the [README](README.md).
-=======
-# Arbit Triangular Arbitrage System
-
-This repository contains a modular Python package for triangular arbitrage trading on cryptocurrency exchanges, with CLI interface, metrics, SQLite persistence, Docker support, and optional DeFi integration.
-
-## TLDR Quickstart
-
-```bash
-python -m venv .venv
-source .venv/bin/activate      # Windows: .venv\Scripts\activate
-python -m pip install -U pip
-pip install ccxt pydantic typer prometheus-client orjson websockets pytest
-
-# Set credentials for your chosen venue
-export ARBIT_API_KEY=your_venue_specific_key
-export ARBIT_API_SECRET=your_venue_specific_secret
-
-# Read-only connectivity test
-python -m arbit.cli fitness --venue kraken --secs 10
-
-# Live trading loop with metrics (⚠️  places real orders)
-python -m arbit.cli live --venue alpaca --cycles 1 --metrics-port 9109
-
-# Check metrics
-curl http://localhost:9109/metrics
-```
-
-**Notes:**
-- Use `fitness` command for safe read-only testing.
-- The `live` command can place real orders - use with caution.
-
-## Development Workflow
-
-### Virtual Environment
-```bash
-python -m venv .venv
-source .venv/bin/activate
-pip install -U pip
-pip install ccxt pydantic typer prometheus-client orjson websockets pytest
-# Optional for DeFi integration:
-pip install web3
-```
-
-### Running Tests
-```bash
-pytest -q
-```
-
-### CLI Commands
-
-| Mode        | Purpose                                                         | Example log line                             |
-|-------------|-----------------------------------------------------------------|----------------------------------------------|
-| `fitness`   | Read-only spread sampling; optional dry-run simulation          | `kraken ETH/USDT spread=0.5 bps`             |
-| `live`      | Execute trades when triangles meet profit thresholds            | `alpaca Triangle(...) net=0.15% PnL=0.05`    |
-| `keys:check`| Validate exchange keys and permissions                          | `[alpaca] markets=123 BTC/USDT 60000/60010`  |
-| `markets:limits` | List min-notional and fees for symbols                   | `BTC/USDT min_cost=5 maker=10bps taker=10bps`|
-| `config:recommend` | Suggest starter Strategy settings                      | `Recommend: NOTIONAL=10 NET=25 ...`          |
-
-Run `python -m arbit.cli --help-verbose` for command flags and additional output samples.
-
-### Configuration
-The system uses Pydantic Settings with environment prefix `ARBIT_`:
-- `ARBIT_API_KEY`, `ARBIT_API_SECRET`: Exchange credentials
-- `ARBIT_NET_THRESHOLD`: Minimum net return threshold (default: 0.001)
-- `ARBIT_DATA_DIR`: Data directory (default: ./data)
-- `ARBIT_LOG_PATH`: Log file path (default: ./arbit.log)
-
-### Platform-Specific Notes
-- Ensure data directory exists: `mkdir -p data`
-- Deactivate venv: `deactivate`
-
-## Configuration and Environment
-
-### Modern CLI Configuration
-The system uses `arbit.config.Settings` (Pydantic) with environment prefix `ARBIT_` and `.env` support.
-
-**Core Environment Variables:**
-```bash
-# Exchange credentials (used by CCXT)
-ARBIT_API_KEY=your_venue_api_key
-ARBIT_API_SECRET=your_venue_api_secret
-
-# Trading parameters
-ARBIT_NET_THRESHOLD=0.001  # minimum net return threshold
-ARBIT_DATA_DIR=./data      # directory for SQLite and logs
-ARBIT_LOG_PATH=./arbit.log # log file path
-ARBIT_RESERVE_AMOUNT_USD=0 # funds to keep in reserve
-ARBIT_RESERVE_PERCENT=0    # percentage of balance to reserve
-```
-
-**DeFi Integration (Aave) Environment Variables:**
-```bash
-# Required for stake.py
-RPC_URL=https://your-rpc-endpoint
-PRIVATE_KEY=0x...
-ARBIT_USDC_ADDRESS=0x...   # chain-specific USDC contract
-ARBIT_POOL_ADDRESS=0x...   # Aave v3 Pool contract
-ARBIT_USDC_ABI_PATH=erc20.json      # default
-ARBIT_POOL_ABI_PATH=aave_pool.json  # default
-```
-
-**Docker Environment Mapping:**
-In `docker-compose.yml`, per-venue keys are mapped:
-- Alpaca service: `ARBIT_API_KEY=${ARBIT_ALPACA_API_KEY}`
-- Kraken service: `ARBIT_API_KEY=${ARBIT_KRAKEN_API_KEY}`
-
-Refer to `.env.example` for complete configuration template.
->>>>>>> 8f3da444
 
 ## What Ships Today
 
@@ -227,17 +119,11 @@
 ## Development Roadmap
 
 ### Phase 1 (MVP Weekend)
-<<<<<<< HEAD
+
 - [x] ccxt REST monitor with TUI
 - [x] Single triangle, single exchange
 - [x] Estimates only, no execution
 - [ ] Optional Aave USDC deposit utility
-=======
-- ✅ ccxt REST monitor
-- ✅ Single triangle, single exchange
-- ✅ Estimates only, no execution
-- 🔄 Optional: Aave USDC deposit utility
->>>>>>> 8f3da444
 
 ### Phase 2 (Production Ready)
 - [ ] WebSocket order books for reduced latency
